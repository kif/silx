# coding: utf-8
# /*##########################################################################
#
# Copyright (c) 2017-2018 European Synchrotron Radiation Facility
#
# Permission is hereby granted, free of charge, to any person obtaining a copy
# of this software and associated documentation files (the "Software"), to deal
# in the Software without restriction, including without limitation the rights
# to use, copy, modify, merge, publish, distribute, sublicense, and/or sell
# copies of the Software, and to permit persons to whom the Software is
# furnished to do so, subject to the following conditions:
#
# The above copyright notice and this permission notice shall be included in
# all copies or substantial portions of the Software.
#
# THE SOFTWARE IS PROVIDED "AS IS", WITHOUT WARRANTY OF ANY KIND, EXPRESS OR
# IMPLIED, INCLUDING BUT NOT LIMITED TO THE WARRANTIES OF MERCHANTABILITY,
# FITNESS FOR A PARTICULAR PURPOSE AND NONINFRINGEMENT. IN NO EVENT SHALL THE
# AUTHORS OR COPYRIGHT HOLDERS BE LIABLE FOR ANY CLAIM, DAMAGES OR OTHER
# LIABILITY, WHETHER IN AN ACTION OF CONTRACT, TORT OR OTHERWISE, ARISING FROM,
# OUT OF OR IN CONNECTION WITH THE SOFTWARE OR THE USE OR OTHER DEALINGS IN
# THE SOFTWARE.
#
# ###########################################################################*/
"""This module provides the :class:`Scatter` item of the :class:`Plot`.
"""

__authors__ = ["H. Payno"]
__license__ = "MIT"
__date__ = "06/06/2018"


import numpy
from silx.gui.plot.items.curve import Curve as CurveItem
from silx.gui.plot.items.image import ImageBase as ImageItem
from silx.gui.plot.items.scatter import Scatter as ScatterItem
from silx.gui.plot.items.histogram import Histogram as HistogramItem
from silx.math.combo import min_max
from collections import OrderedDict
import logging

logger = logging.getLogger(__name__)


class Stats(OrderedDict):
    """Class to define a set of statistic relative to a dataset
    (image, curve...).

    The goal of this class is to avoid multiple recalculation of some
    basic operations such as filtering data area where the statistics has to
    be apply.
    Min and max are also stored because they can be used several time.

    :param List statslist: List of the :class:`Stat` object to be computed.
    """
    def __init__(self, statslist=None):
        OrderedDict.__init__(self)
        _statslist = statslist if not None else []
        if statslist is not None:
            for stat in _statslist:
                self.add(stat)

    def calculate(self, item, plot, onlimits):
        """
        Call all :class:`Stat` object registred and return the result of the
        computation.

        :param item: the item for which we want statistics
        :param plot: plot containing the item
        :param bool onlimits: True if we want to apply statistic only on
                              visible data.
        :return dict: dictionary with :class:`Stat` name as ket and result
                      of the calculation as value
        """
        res = {}
        if isinstance(item, CurveItem):
            context = _CurveContext(item, plot, onlimits)
        elif isinstance(item, ImageItem):
            context = _ImageContext(item, plot, onlimits)
        elif isinstance(item, ScatterItem):
            context = _ScatterContext(item, plot, onlimits)
        elif isinstance(item, HistogramItem):
            context = _HistogramContext(item, plot, onlimits)
        else:
            raise ValueError('Item type not managed')
        for statName, stat in list(self.items()):
            if context.kind not in stat.compatibleKinds:
                logger.debug('kind %s not managed by statistic %s'
                             % (context.kind, stat.name))
                res[statName] = None
            else:
                res[statName] = stat.calculate(context)
        return res

    def __setitem__(self, key, value):
        assert isinstance(value, StatBase)
        OrderedDict.__setitem__(self, key, value)

    def add(self, stat):
        self.__setitem__(key=stat.name, value=stat)


class _StatsContext(object):
    """
    The context is designed to be a simple buffer and avoid repetition of
    calculations that can appear during stats evaluation.

    .. warning:: this class gives access to the data to be used for computation
                 . It deal with filtering data visible by the user on plot.
                 The filtering is a simple data sub-sampling. No interpolation
                 is made to fit data to boundaries.

    :param item: the item for which we want to compute the context
    :param str kind: the kind of the item
    :param plot: the plot containing the item
    :param bool onlimits: True if we want to apply statistic only on
                          visible data.
    """
    def __init__(self, item, kind, plot, onlimits):
        assert item
        assert plot
        assert type(onlimits) is bool
        self.kind = kind
        self.min = None
        self.max = None
        self.data = None
        self.values = None
        self.createContext(item, plot, onlimits)

    def createContext(self, item, plot, onlimits):
        raise NotImplementedError("Base class")


class _CurveContext(_StatsContext):
    """
    StatsContext for :class:`Curve`

    :param item: the item for which we want to compute the context
    :param plot: the plot containing the item
    :param bool onlimits: True if we want to apply statistic only on
                          visible data.
    """
    def __init__(self, item, plot, onlimits):
        _StatsContext.__init__(self, kind='curve', item=item,
                               plot=plot, onlimits=onlimits)

    def createContext(self, item, plot, onlimits):
        xData, yData = item.getData(copy=True)[0:2]

        if onlimits:
            minX, maxX = plot.getXAxis().getLimits()
            yData = yData[(minX <= xData) & (xData <= maxX)]
            xData = xData[(minX <= xData) & (xData <= maxX)]

        self.xData = xData
        self.yData = yData
        if len(yData) > 0:
            self.min, self.max = min_max(yData)
        else:
            self.min, self.max = None, None
        self.data = (xData, yData)
        self.values = yData


class _HistogramContext(_StatsContext):
    """
    StatsContext for :class:`Curve`

    :param item: the item for which we want to compute the context
    :param plot: the plot containing the item
    :param bool onlimits: True if we want to apply statistic only on
                          visible data.
    """
    def __init__(self, item, plot, onlimits):
        _StatsContext.__init__(self, kind='histogram', item=item,
                               plot=plot, onlimits=onlimits)

    def createContext(self, item, plot, onlimits):
        xData, edges = item.getData(copy=True)[0:2]
        yData = item._revertComputeEdges(x=edges, histogramType=item.getAlignment())
        if onlimits:
            minX, maxX = plot.getXAxis().getLimits()
            yData = yData[(minX <= xData) & (xData <= maxX)]
            xData = xData[(minX <= xData) & (xData <= maxX)]

        self.xData = xData
        self.yData = yData
        if len(yData) > 0:
            self.min, self.max = min_max(yData)
        else:
            self.min, self.max = None, None
        self.data = (xData, yData)
        self.values = yData


class _ScatterContext(_StatsContext):
    """
    StatsContext for :class:`Scatter`

    :param item: the item for which we want to compute the context
    :param plot: the plot containing the item
    :param bool onlimits: True if we want to apply statistic only on
                          visible data.
    """
    def __init__(self, item, plot, onlimits):
        _StatsContext.__init__(self, kind='scatter', item=item, plot=plot,
                               onlimits=onlimits)

    def createContext(self, item, plot, onlimits):
        xData, yData, valueData, xerror, yerror = item.getData(copy=True)
        assert plot
        if onlimits:
            minX, maxX = plot.getXAxis().getLimits()
            minY, maxY = plot.getYAxis().getLimits()
            # filter on X axis
            valueData = valueData[(minX <= xData) & (xData <= maxX)]
            yData = yData[(minX <= xData) & (xData <= maxX)]
            xData = xData[(minX <= xData) & (xData <= maxX)]
            # filter on Y axis
            valueData = valueData[(minY <= yData) & (yData <= maxY)]
            xData = xData[(minY <= yData) & (yData <= maxY)]
            yData = yData[(minY <= yData) & (yData <= maxY)]
        if len(valueData) > 0:
            self.min, self.max = min_max(valueData)
        else:
            self.min, self.max = None, None
        self.data = (xData, yData, valueData)
        self.values = valueData


class _ImageContext(_StatsContext):
    """
    StatsContext for :class:`ImageBase`

    :param item: the item for which we want to compute the context
    :param plot: the plot containing the item
    :param bool onlimits: True if we want to apply statistic only on
                          visible data.
    """
    def __init__(self, item, plot, onlimits):
        _StatsContext.__init__(self, kind='image', item=item,
                               plot=plot, onlimits=onlimits)

    def createContext(self, item, plot, onlimits):
        self.origin = item.getOrigin()
        self.scale = item.getScale()
        self.data = item.getData()

<<<<<<< HEAD
        if onlimits:
            minX, maxX = plot.getXAxis().getLimits()
            minY, maxY = plot.getYAxis().getLimits()

            XMinBound = int(minX - self.origin[0])
            YMinBound = int(minY - self.origin[1])
            widthX = maxX - minX
            widthY = maxY - minY
            XMaxBound = int(XMinBound + widthX / self.scale[0])
            YMaxBound = int(YMinBound + widthY / self.scale[1])

            if XMaxBound < 0 or YMaxBound < 0:
                return self.noDataSelected()
            XMinBound = max(XMinBound, 0)
            YMinBound = max(YMinBound, 0)
            data = item.getData()
            self.data = self.data[YMinBound:YMaxBound + 1, XMinBound:XMaxBound + 1]

        if len(self.data) > 0:
=======
        XMinBound = int((minX - self.origin[0]) / self.scale[0])
        YMinBound = int((minY - self.origin[1]) / self.scale[1])
        XMaxBound = int((maxX - self.origin[0]) / self.scale[0])
        YMaxBound = int((maxY - self.origin[1]) / self.scale[1])

        XMinBound = max(XMinBound, 0)
        YMinBound = max(YMinBound, 0)

        if XMaxBound <= XMinBound or YMaxBound <= YMinBound:
            return self.noDataSelected()
        data = item.getData()
        self.data = data[YMinBound:YMaxBound + 1, XMinBound:XMaxBound + 1]
        if self.data.size > 0:
>>>>>>> 89ef0355
            self.min, self.max = min_max(self.data)
        else:
            self.min, self.max = None, None
        self.values = self.data


BASIC_COMPATIBLE_KINDS = {
    'curve': CurveItem,
    'image': ImageItem,
    'scatter': ScatterItem,
    'histogram': HistogramItem,
}


class StatBase(object):
    """
    Base class for defining a statistic.

    :param str name: the name of the statistic. Must be unique.
    :param compatibleKinds: the kind of items (curve, scatter...) for which
                            the statistic apply.
    :rtype: List or tuple
    """
    def __init__(self, name, compatibleKinds=BASIC_COMPATIBLE_KINDS, description=None):
        self.name = name
        self.compatibleKinds = compatibleKinds
        self.description = description

    def calculate(self, context):
        """
        compute the statistic for the given :class:`StatsContext`

        :param context:
        :return dict: key is stat name, statistic computed is the dict value
        """
        raise NotImplementedError('Base class')


class Stat(StatBase):
    """
    Create a StatBase class based on a function pointer.

    :param str name: name of the statistic. Used as id
    :param fct: function which should have as unique mandatory parameter the
                data. Should be able to adapt to all `kinds` defined as
                compatible
    :param tuple kinds: the compatible item kinds of the function (curve,
                        image...)
    """
    def __init__(self, name, fct, kinds=BASIC_COMPATIBLE_KINDS):
        StatBase.__init__(self, name, kinds)
        self._fct = fct

    def calculate(self, context):
        if context.kind in self.compatibleKinds:
            return self._fct(context.values)
        else:
            raise ValueError('Kind %s not managed by %s'
                             '' % (context.kind, self.name))


class StatMin(StatBase):
    """
    Compute the minimal value on data
    """
    def __init__(self):
        StatBase.__init__(self, name='min')

    def calculate(self, context):
        return context.min


class StatMax(StatBase):
    """
    Compute the maximal value on data
    """
    def __init__(self):
        StatBase.__init__(self, name='max')

    def calculate(self, context):
        return context.max


class StatDelta(StatBase):
    """
    Compute the delta between minimal and maximal on data
    """
    def __init__(self):
        StatBase.__init__(self, name='delta')

    def calculate(self, context):
        return context.max - context.min


def _getImgCoordsFor(data, searchValue, scale, origin):
    coordsY, coordsX = numpy.where(data == searchValue)
    scaleX, scaleY = scale
    originX, originY = origin
    if len(coordsX) is 0:
        return []
    if len(coordsX) is 1:
        return (int(coordsX[0] * scaleX + originX),
                int(coordsY[0] * scaleY + originY))
    coords = []
    for xCoord, yCoord in zip(coordsX, coordsY):
        coord = (int(xCoord * scaleX + originX),
                 int(yCoord * scaleY + originY))
        coords.append(coord)
    return coords


def _getScatterCoordsFor(scatterData, searchValue):
    xData, yData, values = scatterData
    indexes = numpy.where(values == searchValue)[0]
    if len(indexes) is 0:
        return []
    if len(indexes) is 1:
        return (yData[indexes[0]], xData[indexes[0]])
    coords = []
    for index in indexes:
        coords.append((yData[index], xData[index]))
    return coords


class StatCoordMin(StatBase):
    """
    Compute the coordinates of the data minimal value
    """
    def __init__(self):
        StatBase.__init__(self, name='coords min')

    def calculate(self, context):
        if context.kind in ('curve', 'histogram'):
            xData, yData = context.data
            return xData[numpy.where(yData == context.min)]
        elif context.kind == 'scatter':
            return _getScatterCoordsFor(context.data, context.min)
        elif context.kind == 'image':
            return _getImgCoordsFor(context.data,
                                    context.min,
                                    scale=context.scale,
                                    origin=context.origin)
        else:
            raise ValueError('kind not managed')


class StatCoordMax(StatBase):
    """
    Compute the coordinates of the data minimal value
    """
    def __init__(self):
        StatBase.__init__(self, name='coords max')

    def calculate(self, context):
        if context.kind in ('curve', 'histogram'):
            xData, yData = context.data
            return xData[numpy.where(yData == context.max)]
        elif context.kind == 'scatter':
            return _getScatterCoordsFor(context.data, context.max)
        elif context.kind == 'image':
            return _getImgCoordsFor(context.data,
                                    context.max,
                                    scale=context.scale,
                                    origin=context.origin)
        else:
            raise ValueError('kind not managed')


class StatCOM(StatBase):
    """
    Compute data center of mass
    """
    def __init__(self):
        StatBase.__init__(self, name='COM', description='Center of mass')

    def calculate(self, context):
        if context.kind in ('curve', 'histogram'):
            xData, yData = context.data
            deno = numpy.sum(yData).astype(numpy.float32)
            if deno == 0.:
                return 0.
            else:
                return numpy.sum(xData * yData).astype(numpy.float32) / deno
        elif context.kind == 'scatter':
            xData, yData, values = context.data
            deno = numpy.sum(values).astype(numpy.float32)
            if deno == 0.:
                return 0., 0.
            else:
                xcom = numpy.sum(xData * values).astype(numpy.float32) / deno
                ycom = numpy.sum(yData * values).astype(numpy.float32) / deno
                return (xcom, ycom)
        elif context.kind == 'image':
            yData = numpy.sum(context.data, axis=1)
            xData = numpy.sum(context.data, axis=0)
            dataXRange = range(context.data.shape[1])
            dataYRange = range(context.data.shape[0])
            xScale, yScale = context.scale
            xOrigin, yOrigin = context.origin

            denoY = numpy.sum(yData)
            if denoY == 0.:
                ycom = 0.
            else:
                ycom = numpy.sum(yData * dataYRange) / denoY
                ycom = ycom * yScale + yOrigin

            denoX = numpy.sum(xData)
            if denoX == 0.:
                xcom = 0.
            else:
                xcom = numpy.sum(xData * dataXRange) / denoX
                xcom = xcom * xScale + xOrigin
            return (xcom, ycom)
        else:
            raise ValueError('kind not managed')<|MERGE_RESOLUTION|>--- conflicted
+++ resolved
@@ -246,41 +246,26 @@
         self.scale = item.getScale()
         self.data = item.getData()
 
-<<<<<<< HEAD
         if onlimits:
             minX, maxX = plot.getXAxis().getLimits()
             minY, maxY = plot.getYAxis().getLimits()
 
-            XMinBound = int(minX - self.origin[0])
-            YMinBound = int(minY - self.origin[1])
-            widthX = maxX - minX
-            widthY = maxY - minY
-            XMaxBound = int(XMinBound + widthX / self.scale[0])
-            YMaxBound = int(YMinBound + widthY / self.scale[1])
-
-            if XMaxBound < 0 or YMaxBound < 0:
-                return self.noDataSelected()
+            XMinBound = int((minX - self.origin[0]) / self.scale[0])
+            YMinBound = int((minY - self.origin[1]) / self.scale[1])
+            XMaxBound = int((maxX - self.origin[0]) / self.scale[0])
+            YMaxBound = int((maxY - self.origin[1]) / self.scale[1])
+
             XMinBound = max(XMinBound, 0)
             YMinBound = max(YMinBound, 0)
+
+            if XMaxBound <= XMinBound or YMaxBound <= YMinBound:
+                return self.noDataSelected()
             data = item.getData()
-            self.data = self.data[YMinBound:YMaxBound + 1, XMinBound:XMaxBound + 1]
-
-        if len(self.data) > 0:
-=======
-        XMinBound = int((minX - self.origin[0]) / self.scale[0])
-        YMinBound = int((minY - self.origin[1]) / self.scale[1])
-        XMaxBound = int((maxX - self.origin[0]) / self.scale[0])
-        YMaxBound = int((maxY - self.origin[1]) / self.scale[1])
-
-        XMinBound = max(XMinBound, 0)
-        YMinBound = max(YMinBound, 0)
-
-        if XMaxBound <= XMinBound or YMaxBound <= YMinBound:
-            return self.noDataSelected()
-        data = item.getData()
-        self.data = data[YMinBound:YMaxBound + 1, XMinBound:XMaxBound + 1]
+            self.data = data[YMinBound:YMaxBound + 1, XMinBound:XMaxBound + 1]
+        else:
+            self.data = item.getData()
+
         if self.data.size > 0:
->>>>>>> 89ef0355
             self.min, self.max = min_max(self.data)
         else:
             self.min, self.max = None, None

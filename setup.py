--- conflicted
+++ resolved
@@ -599,11 +599,8 @@
             'gui/icons/*.svg',
             'gui/icons/*.mng',
             'gui/icons/*.gif',
-<<<<<<< HEAD
             'opencl/*.cl',
-=======
             'gui/icons/animated/*.png',
->>>>>>> 4cb9338d
             'opencl/sift/*.cl']
     }
 
